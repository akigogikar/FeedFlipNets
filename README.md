# FeedFlipNets


<<<<<<< HEAD
This repository provides minimal implementations of FeedFlipNets utilities.
Core modules live under `feedflipnets/` and experiment scripts under
`experiments/`.

Run the example experiment (package layout):

```bash
python experiments/ternary_dfa_experiment.py --depths 1 2 --freqs 1 3
```

The legacy entry point `python ternary_dfa_experiment.py` continues to work and
forwards to the script under `experiments/`.
=======
FeedFlipNets is a minimal research code base exploring "flip" style feedback in neural networks. The project accompanies the FeedFlipNets paper and provides reference implementations for running small‐scale experiments with direct feedback alignment (DFA) and quantized weights.

The repository currently contains a single script `ternary_dfa_experiment.py` which sweeps over network depth and training frequency on a toy time‑series regression problem. Additional scripts (not included here) were used in the paper to benchmark the approach on MNIST and the TinyStories language dataset.

## Dependencies

The experiments require Python 3.8+ and a few scientific Python packages:

```
pip install -r requirements.txt
```

The `requirements.txt` file lists the minimal packages: `numpy`, `matplotlib`, `pandas`, `scipy` and `pytest` (used for quick sanity tests).

## Running experiments

The general pattern for an experiment is

```
python ternary_dfa_experiment.py --depths <d1 d2 ...> --freqs <f1 f2 ...> --epochs <E> --outdir <results_dir>
```

This will train networks for the specified depths and frequencies, store curves and summary tables under `<results_dir>` and produce plots in `<results_dir>/plots`.

### Time‑series example

```
python ternary_dfa_experiment.py --depths 1 2 4 --freqs 1 3 5 --epochs 300 --outdir results/timeseries
```

### MNIST sweep

```
python ternary_dfa_experiment.py --dataset mnist --depths 2 4 --epochs 20 --outdir results/mnist
```

### TinyStories sweep

```
python ternary_dfa_experiment.py --dataset tinystories --depths 2 4 --epochs 50 --outdir results/tinystories
```

## Reproducing paper benchmarks

To reproduce the main benchmarks from the paper:

1. Install the dependencies as above.
2. Run the time‑series sweep command to match the regression results.
3. Repeat for MNIST and TinyStories using the respective dataset options or scripts.
4. Compare the final tables and plots in the `results/*/` folders with the ones reported in the paper.

>>>>>>> 9ace3be3
<|MERGE_RESOLUTION|>--- conflicted
+++ resolved
@@ -1,7 +1,6 @@
 # FeedFlipNets
 
 
-<<<<<<< HEAD
 This repository provides minimal implementations of FeedFlipNets utilities.
 Core modules live under `feedflipnets/` and experiment scripts under
 `experiments/`.
@@ -14,7 +13,7 @@
 
 The legacy entry point `python ternary_dfa_experiment.py` continues to work and
 forwards to the script under `experiments/`.
-=======
+
 FeedFlipNets is a minimal research code base exploring "flip" style feedback in neural networks. The project accompanies the FeedFlipNets paper and provides reference implementations for running small‐scale experiments with direct feedback alignment (DFA) and quantized weights.
 
 The repository currently contains a single script `ternary_dfa_experiment.py` which sweeps over network depth and training frequency on a toy time‑series regression problem. Additional scripts (not included here) were used in the paper to benchmark the approach on MNIST and the TinyStories language dataset.
@@ -66,4 +65,3 @@
 3. Repeat for MNIST and TinyStories using the respective dataset options or scripts.
 4. Compare the final tables and plots in the `results/*/` folders with the ones reported in the paper.
 
->>>>>>> 9ace3be3
